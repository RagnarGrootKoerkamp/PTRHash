<<<<<<< HEAD
use itertools::Itertools;
use epserde::prelude::*;
=======
use std::cmp::min;
>>>>>>> 6c3f8458

/// Number of stored values per unit.
const L: usize = 44;

/// TinyEF is an integer encoding that packs chunks of 44 40-bit values into a single
/// cacheline, using 64/44*8 = 11.6 bits per value.
/// Each chunk can hold increasing values in a range of length 256*84=21504.
///
/// This is efficient when consecutive values differ by roughly 100, where using
/// Elias-Fano directly on the full list would use around 9 bits/value.
///
/// The main benefit is that this only requires reading a single cacheline per
/// query, where Elias-Fano encoding usually needs 3 reads.
#[derive(Epserde, Default)]
pub struct TinyEf {
    ef: Vec<TinyEfUnit>,
}

impl TinyEf {
    pub fn new(vals: &[u64]) -> Self {
        let mut p = Vec::with_capacity(vals.len().div_ceil(L));
        for i in (0..vals.len()).step_by(L) {
            p.push(TinyEfUnit::new(&vals[i..min(i + L, vals.len())]));
        }

        Self { ef: p }
    }
    pub fn index(&self, index: usize) -> u64 {
        // Note: This division is inlined by the compiler.
        unsafe { (*self.ef.get_unchecked(index / L)).get(index % L) }
    }
    pub fn prefetch(&self, index: usize) {
        unsafe {
            let address = self.ef.as_ptr().add(index / L) as *const u64;
            crate::util::prefetch_read_data(address);
        }
    }
    pub fn size_in_bytes(&self) -> usize {
        self.ef.len() * std::mem::size_of::<TinyEfUnit>()
    }
}

<<<<<<< HEAD
/// Single-cacheline Elias-Fano encoding that holds 44 values in a range of size 256*84=21504.
#[derive(Epserde, Clone, Copy)]
#[repr(C)]
=======
/// Single-cacheline Elias-Fano encoding that holds 44 40-bit values in a range of size 256*84=21504.
>>>>>>> 6c3f8458
#[repr(align(64))]
#[zero_copy]
struct TinyEfUnit {
    // The offset of the first element, divided by 256.
    reduced_offset: u32,
    // 2*64 = 128 bits to indicate where 256 boundaries are crossed.
    // There are 48 1-bits corresponding to the stored numbers, and the number
    // of 0-bits before each number indicates the number of times 256 must be added.
    high_boundaries: [u64; 2],
    // Last 8 bits of each number.
    low_bits: [u8; L],
}

impl TinyEfUnit {
    fn new(vals: &[u64]) -> Self {
        assert!(!vals.is_empty());
        assert!(vals.len() <= L);
        let l = vals.len();
        assert!(
            vals[l - 1] - vals[0] <= 256 * (128 - L as u64),
            "Range of values {} ({} to {}) is too large!",
            vals[l - 1] - vals[0],
            vals[0],
            vals[l - 1]
        );
        assert!(vals[l - 1] < (1 << 40));

        let offset = vals[0] & !0xff;
        let mut low_bits = [0u8; L];
        for (i, &v) in vals.iter().enumerate() {
            low_bits[i] = (v & 0xff) as u8;
        }
        let mut high_boundaries = [0u64; 2];
        for (i, &v) in vals.iter().enumerate() {
            let idx = i + ((v - offset) >> 8) as usize;
            assert!(idx < 128, "Value {} is too large!", v - offset);
            high_boundaries[idx / 64] |= 1 << (idx % 64);
        }
        Self {
            reduced_offset: (offset >> 8) as u32,
            high_boundaries,
            low_bits,
        }
    }

    fn get(&self, idx: usize) -> u64 {
        let p = self.high_boundaries[0].count_ones() as usize;
        let one_pos = if idx < p {
            select_in_word(self.high_boundaries[0], idx)
        } else {
            64 + select_in_word(self.high_boundaries[1], idx - p)
        };

        256 * self.reduced_offset as u64 + 256 * (one_pos - idx) as u64 + self.low_bits[idx] as u64
    }
}

/// Selects the position of the `rank`th 1bit in a 128bit word.
/// Copied from https://github.com/zommiommy/common_traits/blob/32e854388158f7c79e27dc76b3b815197b0ec509/src/select_in_word.rs#L119
#[inline(always)]
fn select_in_word(word: u64, rank: usize) -> usize {
    debug_assert!(rank < word.count_ones() as _);
    #[cfg(target_feature = "bmi2")]
    {
        use core::arch::x86_64::_pdep_u64;
        // A Fast x86 Implementation of Select
        // by Prashant Pandey, Michael A. Bender, and Rob Johnson
        let mask = 1 << rank;
        let one = unsafe { _pdep_u64(mask, word) };
        one.trailing_zeros() as usize
    }
    #[cfg(not(target_feature = "bmi2"))]
    {
        // [1] Sebastiano Vigna. BroadUnsignedInt Implementation of Rank/Select
        //  Queries. WEA, 2008
        //
        // [2] Simon Gog, Matthias Petri. Optimized succinct data structures
        // for massive data. Softw. Pract. Exper., 2014
        //
        //  [3] Sebastiano Vigna. MG4J 5.2.1. http://mg4j.di.unimi.it/
        //
        // [4] Facebook Folly library: https://github.com/facebook/folly
        //
        // geq_rank_step_8.trailing_zeroes() has been replaced by
        // geq_rank_step_8.count_ones() following a suggestion by
        // Giuseppe Ottaviano.

        const ONES_STEP_4: u64 = 0x1111111111111111;
        const ONES_STEP_8: u64 = 0x0101010101010101;
        const LAMBDAS_STEP_8: u64 = 0x80 * ONES_STEP_8;

        let mut s = word;
        s = s - ((s & (0xA * ONES_STEP_4)) >> 1);
        s = (s & (0x3 * ONES_STEP_4)) + ((s >> 2) & (0x3 * ONES_STEP_4));
        s = (s + (s >> 4)) & (0xF * ONES_STEP_8);
        let byte_sums: u64 = s.wrapping_mul(ONES_STEP_8);

        let rank_step_8: u64 = rank as u64 * ONES_STEP_8;
        let geq_rank_step_8: u64 = ((rank_step_8 | LAMBDAS_STEP_8) - byte_sums) & LAMBDAS_STEP_8;
        let place = (geq_rank_step_8.count_ones() * 8) as usize;
        let byte_rank: u64 = rank as u64 - (((byte_sums << 8) >> place) & 0xFF_u64);
        let index = ((word >> place) & 0xFF) | (byte_rank << 8);
        place + SELECT_IN_BYTE[index as usize] as usize
    }
}

// Only used on non-x64_64.
#[allow(unused)]
const SELECT_IN_BYTE: [u8; 2048] = [
    8, 0, 1, 0, 2, 0, 1, 0, 3, 0, 1, 0, 2, 0, 1, 0, 4, 0, 1, 0, 2, 0, 1, 0, 3, 0, 1, 0, 2, 0, 1, 0,
    5, 0, 1, 0, 2, 0, 1, 0, 3, 0, 1, 0, 2, 0, 1, 0, 4, 0, 1, 0, 2, 0, 1, 0, 3, 0, 1, 0, 2, 0, 1, 0,
    6, 0, 1, 0, 2, 0, 1, 0, 3, 0, 1, 0, 2, 0, 1, 0, 4, 0, 1, 0, 2, 0, 1, 0, 3, 0, 1, 0, 2, 0, 1, 0,
    5, 0, 1, 0, 2, 0, 1, 0, 3, 0, 1, 0, 2, 0, 1, 0, 4, 0, 1, 0, 2, 0, 1, 0, 3, 0, 1, 0, 2, 0, 1, 0,
    7, 0, 1, 0, 2, 0, 1, 0, 3, 0, 1, 0, 2, 0, 1, 0, 4, 0, 1, 0, 2, 0, 1, 0, 3, 0, 1, 0, 2, 0, 1, 0,
    5, 0, 1, 0, 2, 0, 1, 0, 3, 0, 1, 0, 2, 0, 1, 0, 4, 0, 1, 0, 2, 0, 1, 0, 3, 0, 1, 0, 2, 0, 1, 0,
    6, 0, 1, 0, 2, 0, 1, 0, 3, 0, 1, 0, 2, 0, 1, 0, 4, 0, 1, 0, 2, 0, 1, 0, 3, 0, 1, 0, 2, 0, 1, 0,
    5, 0, 1, 0, 2, 0, 1, 0, 3, 0, 1, 0, 2, 0, 1, 0, 4, 0, 1, 0, 2, 0, 1, 0, 3, 0, 1, 0, 2, 0, 1, 0,
    8, 8, 8, 1, 8, 2, 2, 1, 8, 3, 3, 1, 3, 2, 2, 1, 8, 4, 4, 1, 4, 2, 2, 1, 4, 3, 3, 1, 3, 2, 2, 1,
    8, 5, 5, 1, 5, 2, 2, 1, 5, 3, 3, 1, 3, 2, 2, 1, 5, 4, 4, 1, 4, 2, 2, 1, 4, 3, 3, 1, 3, 2, 2, 1,
    8, 6, 6, 1, 6, 2, 2, 1, 6, 3, 3, 1, 3, 2, 2, 1, 6, 4, 4, 1, 4, 2, 2, 1, 4, 3, 3, 1, 3, 2, 2, 1,
    6, 5, 5, 1, 5, 2, 2, 1, 5, 3, 3, 1, 3, 2, 2, 1, 5, 4, 4, 1, 4, 2, 2, 1, 4, 3, 3, 1, 3, 2, 2, 1,
    8, 7, 7, 1, 7, 2, 2, 1, 7, 3, 3, 1, 3, 2, 2, 1, 7, 4, 4, 1, 4, 2, 2, 1, 4, 3, 3, 1, 3, 2, 2, 1,
    7, 5, 5, 1, 5, 2, 2, 1, 5, 3, 3, 1, 3, 2, 2, 1, 5, 4, 4, 1, 4, 2, 2, 1, 4, 3, 3, 1, 3, 2, 2, 1,
    7, 6, 6, 1, 6, 2, 2, 1, 6, 3, 3, 1, 3, 2, 2, 1, 6, 4, 4, 1, 4, 2, 2, 1, 4, 3, 3, 1, 3, 2, 2, 1,
    6, 5, 5, 1, 5, 2, 2, 1, 5, 3, 3, 1, 3, 2, 2, 1, 5, 4, 4, 1, 4, 2, 2, 1, 4, 3, 3, 1, 3, 2, 2, 1,
    8, 8, 8, 8, 8, 8, 8, 2, 8, 8, 8, 3, 8, 3, 3, 2, 8, 8, 8, 4, 8, 4, 4, 2, 8, 4, 4, 3, 4, 3, 3, 2,
    8, 8, 8, 5, 8, 5, 5, 2, 8, 5, 5, 3, 5, 3, 3, 2, 8, 5, 5, 4, 5, 4, 4, 2, 5, 4, 4, 3, 4, 3, 3, 2,
    8, 8, 8, 6, 8, 6, 6, 2, 8, 6, 6, 3, 6, 3, 3, 2, 8, 6, 6, 4, 6, 4, 4, 2, 6, 4, 4, 3, 4, 3, 3, 2,
    8, 6, 6, 5, 6, 5, 5, 2, 6, 5, 5, 3, 5, 3, 3, 2, 6, 5, 5, 4, 5, 4, 4, 2, 5, 4, 4, 3, 4, 3, 3, 2,
    8, 8, 8, 7, 8, 7, 7, 2, 8, 7, 7, 3, 7, 3, 3, 2, 8, 7, 7, 4, 7, 4, 4, 2, 7, 4, 4, 3, 4, 3, 3, 2,
    8, 7, 7, 5, 7, 5, 5, 2, 7, 5, 5, 3, 5, 3, 3, 2, 7, 5, 5, 4, 5, 4, 4, 2, 5, 4, 4, 3, 4, 3, 3, 2,
    8, 7, 7, 6, 7, 6, 6, 2, 7, 6, 6, 3, 6, 3, 3, 2, 7, 6, 6, 4, 6, 4, 4, 2, 6, 4, 4, 3, 4, 3, 3, 2,
    7, 6, 6, 5, 6, 5, 5, 2, 6, 5, 5, 3, 5, 3, 3, 2, 6, 5, 5, 4, 5, 4, 4, 2, 5, 4, 4, 3, 4, 3, 3, 2,
    8, 8, 8, 8, 8, 8, 8, 8, 8, 8, 8, 8, 8, 8, 8, 3, 8, 8, 8, 8, 8, 8, 8, 4, 8, 8, 8, 4, 8, 4, 4, 3,
    8, 8, 8, 8, 8, 8, 8, 5, 8, 8, 8, 5, 8, 5, 5, 3, 8, 8, 8, 5, 8, 5, 5, 4, 8, 5, 5, 4, 5, 4, 4, 3,
    8, 8, 8, 8, 8, 8, 8, 6, 8, 8, 8, 6, 8, 6, 6, 3, 8, 8, 8, 6, 8, 6, 6, 4, 8, 6, 6, 4, 6, 4, 4, 3,
    8, 8, 8, 6, 8, 6, 6, 5, 8, 6, 6, 5, 6, 5, 5, 3, 8, 6, 6, 5, 6, 5, 5, 4, 6, 5, 5, 4, 5, 4, 4, 3,
    8, 8, 8, 8, 8, 8, 8, 7, 8, 8, 8, 7, 8, 7, 7, 3, 8, 8, 8, 7, 8, 7, 7, 4, 8, 7, 7, 4, 7, 4, 4, 3,
    8, 8, 8, 7, 8, 7, 7, 5, 8, 7, 7, 5, 7, 5, 5, 3, 8, 7, 7, 5, 7, 5, 5, 4, 7, 5, 5, 4, 5, 4, 4, 3,
    8, 8, 8, 7, 8, 7, 7, 6, 8, 7, 7, 6, 7, 6, 6, 3, 8, 7, 7, 6, 7, 6, 6, 4, 7, 6, 6, 4, 6, 4, 4, 3,
    8, 7, 7, 6, 7, 6, 6, 5, 7, 6, 6, 5, 6, 5, 5, 3, 7, 6, 6, 5, 6, 5, 5, 4, 6, 5, 5, 4, 5, 4, 4, 3,
    8, 8, 8, 8, 8, 8, 8, 8, 8, 8, 8, 8, 8, 8, 8, 8, 8, 8, 8, 8, 8, 8, 8, 8, 8, 8, 8, 8, 8, 8, 8, 4,
    8, 8, 8, 8, 8, 8, 8, 8, 8, 8, 8, 8, 8, 8, 8, 5, 8, 8, 8, 8, 8, 8, 8, 5, 8, 8, 8, 5, 8, 5, 5, 4,
    8, 8, 8, 8, 8, 8, 8, 8, 8, 8, 8, 8, 8, 8, 8, 6, 8, 8, 8, 8, 8, 8, 8, 6, 8, 8, 8, 6, 8, 6, 6, 4,
    8, 8, 8, 8, 8, 8, 8, 6, 8, 8, 8, 6, 8, 6, 6, 5, 8, 8, 8, 6, 8, 6, 6, 5, 8, 6, 6, 5, 6, 5, 5, 4,
    8, 8, 8, 8, 8, 8, 8, 8, 8, 8, 8, 8, 8, 8, 8, 7, 8, 8, 8, 8, 8, 8, 8, 7, 8, 8, 8, 7, 8, 7, 7, 4,
    8, 8, 8, 8, 8, 8, 8, 7, 8, 8, 8, 7, 8, 7, 7, 5, 8, 8, 8, 7, 8, 7, 7, 5, 8, 7, 7, 5, 7, 5, 5, 4,
    8, 8, 8, 8, 8, 8, 8, 7, 8, 8, 8, 7, 8, 7, 7, 6, 8, 8, 8, 7, 8, 7, 7, 6, 8, 7, 7, 6, 7, 6, 6, 4,
    8, 8, 8, 7, 8, 7, 7, 6, 8, 7, 7, 6, 7, 6, 6, 5, 8, 7, 7, 6, 7, 6, 6, 5, 7, 6, 6, 5, 6, 5, 5, 4,
    8, 8, 8, 8, 8, 8, 8, 8, 8, 8, 8, 8, 8, 8, 8, 8, 8, 8, 8, 8, 8, 8, 8, 8, 8, 8, 8, 8, 8, 8, 8, 8,
    8, 8, 8, 8, 8, 8, 8, 8, 8, 8, 8, 8, 8, 8, 8, 8, 8, 8, 8, 8, 8, 8, 8, 8, 8, 8, 8, 8, 8, 8, 8, 5,
    8, 8, 8, 8, 8, 8, 8, 8, 8, 8, 8, 8, 8, 8, 8, 8, 8, 8, 8, 8, 8, 8, 8, 8, 8, 8, 8, 8, 8, 8, 8, 6,
    8, 8, 8, 8, 8, 8, 8, 8, 8, 8, 8, 8, 8, 8, 8, 6, 8, 8, 8, 8, 8, 8, 8, 6, 8, 8, 8, 6, 8, 6, 6, 5,
    8, 8, 8, 8, 8, 8, 8, 8, 8, 8, 8, 8, 8, 8, 8, 8, 8, 8, 8, 8, 8, 8, 8, 8, 8, 8, 8, 8, 8, 8, 8, 7,
    8, 8, 8, 8, 8, 8, 8, 8, 8, 8, 8, 8, 8, 8, 8, 7, 8, 8, 8, 8, 8, 8, 8, 7, 8, 8, 8, 7, 8, 7, 7, 5,
    8, 8, 8, 8, 8, 8, 8, 8, 8, 8, 8, 8, 8, 8, 8, 7, 8, 8, 8, 8, 8, 8, 8, 7, 8, 8, 8, 7, 8, 7, 7, 6,
    8, 8, 8, 8, 8, 8, 8, 7, 8, 8, 8, 7, 8, 7, 7, 6, 8, 8, 8, 7, 8, 7, 7, 6, 8, 7, 7, 6, 7, 6, 6, 5,
    8, 8, 8, 8, 8, 8, 8, 8, 8, 8, 8, 8, 8, 8, 8, 8, 8, 8, 8, 8, 8, 8, 8, 8, 8, 8, 8, 8, 8, 8, 8, 8,
    8, 8, 8, 8, 8, 8, 8, 8, 8, 8, 8, 8, 8, 8, 8, 8, 8, 8, 8, 8, 8, 8, 8, 8, 8, 8, 8, 8, 8, 8, 8, 8,
    8, 8, 8, 8, 8, 8, 8, 8, 8, 8, 8, 8, 8, 8, 8, 8, 8, 8, 8, 8, 8, 8, 8, 8, 8, 8, 8, 8, 8, 8, 8, 8,
    8, 8, 8, 8, 8, 8, 8, 8, 8, 8, 8, 8, 8, 8, 8, 8, 8, 8, 8, 8, 8, 8, 8, 8, 8, 8, 8, 8, 8, 8, 8, 6,
    8, 8, 8, 8, 8, 8, 8, 8, 8, 8, 8, 8, 8, 8, 8, 8, 8, 8, 8, 8, 8, 8, 8, 8, 8, 8, 8, 8, 8, 8, 8, 8,
    8, 8, 8, 8, 8, 8, 8, 8, 8, 8, 8, 8, 8, 8, 8, 8, 8, 8, 8, 8, 8, 8, 8, 8, 8, 8, 8, 8, 8, 8, 8, 7,
    8, 8, 8, 8, 8, 8, 8, 8, 8, 8, 8, 8, 8, 8, 8, 8, 8, 8, 8, 8, 8, 8, 8, 8, 8, 8, 8, 8, 8, 8, 8, 7,
    8, 8, 8, 8, 8, 8, 8, 8, 8, 8, 8, 8, 8, 8, 8, 7, 8, 8, 8, 8, 8, 8, 8, 7, 8, 8, 8, 7, 8, 7, 7, 6,
    8, 8, 8, 8, 8, 8, 8, 8, 8, 8, 8, 8, 8, 8, 8, 8, 8, 8, 8, 8, 8, 8, 8, 8, 8, 8, 8, 8, 8, 8, 8, 8,
    8, 8, 8, 8, 8, 8, 8, 8, 8, 8, 8, 8, 8, 8, 8, 8, 8, 8, 8, 8, 8, 8, 8, 8, 8, 8, 8, 8, 8, 8, 8, 8,
    8, 8, 8, 8, 8, 8, 8, 8, 8, 8, 8, 8, 8, 8, 8, 8, 8, 8, 8, 8, 8, 8, 8, 8, 8, 8, 8, 8, 8, 8, 8, 8,
    8, 8, 8, 8, 8, 8, 8, 8, 8, 8, 8, 8, 8, 8, 8, 8, 8, 8, 8, 8, 8, 8, 8, 8, 8, 8, 8, 8, 8, 8, 8, 8,
    8, 8, 8, 8, 8, 8, 8, 8, 8, 8, 8, 8, 8, 8, 8, 8, 8, 8, 8, 8, 8, 8, 8, 8, 8, 8, 8, 8, 8, 8, 8, 8,
    8, 8, 8, 8, 8, 8, 8, 8, 8, 8, 8, 8, 8, 8, 8, 8, 8, 8, 8, 8, 8, 8, 8, 8, 8, 8, 8, 8, 8, 8, 8, 8,
    8, 8, 8, 8, 8, 8, 8, 8, 8, 8, 8, 8, 8, 8, 8, 8, 8, 8, 8, 8, 8, 8, 8, 8, 8, 8, 8, 8, 8, 8, 8, 8,
    8, 8, 8, 8, 8, 8, 8, 8, 8, 8, 8, 8, 8, 8, 8, 8, 8, 8, 8, 8, 8, 8, 8, 8, 8, 8, 8, 8, 8, 8, 8, 7,
];

#[test]
fn test() {
    let max = (128 - L) * 256;
    let mut vals = [0u64; L];
    for _ in 0..10000 {
        for v in &mut vals {
            *v = rand::random::<u64>() % max as u64;
        }
        vals.sort_unstable();
        vals[0] = 0;

        let lef = TinyEfUnit::new(&vals);
        for i in 0..L {
            assert_eq!(lef.get(i), vals[i], "error; full list: {:?}", vals);
        }
    }
}<|MERGE_RESOLUTION|>--- conflicted
+++ resolved
@@ -1,9 +1,6 @@
-<<<<<<< HEAD
 use itertools::Itertools;
 use epserde::prelude::*;
-=======
 use std::cmp::min;
->>>>>>> 6c3f8458
 
 /// Number of stored values per unit.
 const L: usize = 44;
@@ -46,13 +43,9 @@
     }
 }
 
-<<<<<<< HEAD
-/// Single-cacheline Elias-Fano encoding that holds 44 values in a range of size 256*84=21504.
+/// Single-cacheline Elias-Fano encoding that holds 44 40-bit values in a range of size 256*84=21504.
 #[derive(Epserde, Clone, Copy)]
 #[repr(C)]
-=======
-/// Single-cacheline Elias-Fano encoding that holds 44 40-bit values in a range of size 256*84=21504.
->>>>>>> 6c3f8458
 #[repr(align(64))]
 #[zero_copy]
 struct TinyEfUnit {
