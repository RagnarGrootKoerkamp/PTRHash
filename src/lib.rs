--- conflicted
+++ resolved
@@ -19,11 +19,8 @@
 mod types;
 
 use bitvec::{bitvec, vec::BitVec};
-<<<<<<< HEAD
 use colored::Colorize;
 use epserde::prelude::*;
-=======
->>>>>>> 6c3f8458
 use itertools::Itertools;
 use rand::{random, Rng, SeedableRng};
 use rand_chacha::ChaCha8Rng;
@@ -275,9 +272,6 @@
         }
     }
 
-<<<<<<< HEAD
-    fn compute_pilots(&mut self, keys: &[Key]) {
-=======
     fn hash_key(&self, x: &Key) -> Hash {
         Hx::hash(x, self.seed)
     }
@@ -364,7 +358,6 @@
     }
 
     fn compute_pilots<'a>(&mut self, keys: impl ParallelIterator<Item = &'a Key> + Clone) {
->>>>>>> 6c3f8458
         // Step 4: Initialize arrays;
         let mut taken: Vec<BitVec> = vec![];
         let mut pilots: Vec<u8> = vec![];
